/*
Copyright The Helm Authors.

Licensed under the Apache License, Version 2.0 (the "License");
you may not use this file except in compliance with the License.
You may obtain a copy of the License at

    http://www.apache.org/licenses/LICENSE-2.0

Unless required by applicable law or agreed to in writing, software
distributed under the License is distributed on an "AS IS" BASIS,
WITHOUT WARRANTIES OR CONDITIONS OF ANY KIND, either express or implied.
See the License for the specific language governing permissions and
limitations under the License.
*/

package kube

import (
	"io"
	"time"
)

// Interface represents a client capable of communicating with the Kubernetes API.
//
// A KubernetesClient must be concurrency safe.
type Interface interface {
	// Create creates one or more resources.
	Create(resources ResourceList) (*Result, error)

	Wait(resources ResourceList, timeout time.Duration) error

	// Delete destroys one or more resources.
	Delete(resources ResourceList) (*Result, []error)

	// Watch the resource in reader until it is "ready". This method
	//
	// For Jobs, "ready" means the Job ran to completion (exited without error).
	// For Pods, "ready" means the Pod phase is marked "succeeded".
	// For all other kinds, it means the kind was created or modified without
	// error.
	WatchUntilReady(resources ResourceList, timeout time.Duration) error

	// Update updates one or more resources or creates the resource
	// if it doesn't exist.
	Update(original, target ResourceList, force bool) (*Result, error)

	// Build creates a resource list from a Reader
	//
	// reader must contain a YAML stream (one or more YAML documents separated
<<<<<<< HEAD
	// by "\n---\n").
	Update(originalReader, modifiedReader io.Reader, force bool, recreate bool) error

	Build(reader io.Reader) (Result, error)
	BuildUnstructured(reader io.Reader) (Result, error)
=======
	// by "\n---\n")
	Build(reader io.Reader) (ResourceList, error)

	// WaitAndGetCompletedPodPhase waits up to a timeout until a pod enters a completed phase
	// and returns said phase (PodSucceeded or PodFailed qualify).
	WaitAndGetCompletedPodPhase(name string, timeout time.Duration) (v1.PodPhase, error)
>>>>>>> 0d8b30f4
}

var _ Interface = (*Client)(nil)<|MERGE_RESOLUTION|>--- conflicted
+++ resolved
@@ -19,9 +19,11 @@
 import (
 	"io"
 	"time"
+
+	v1 "k8s.io/api/core/v1"
 )
 
-// Interface represents a client capable of communicating with the Kubernetes API.
+// KubernetesClient represents a client capable of communicating with the Kubernetes API.
 //
 // A KubernetesClient must be concurrency safe.
 type Interface interface {
@@ -35,8 +37,7 @@
 
 	// Watch the resource in reader until it is "ready". This method
 	//
-	// For Jobs, "ready" means the Job ran to completion (exited without error).
-	// For Pods, "ready" means the Pod phase is marked "succeeded".
+	// For Jobs, "ready" means the job ran to completion (excited without error).
 	// For all other kinds, it means the kind was created or modified without
 	// error.
 	WatchUntilReady(resources ResourceList, timeout time.Duration) error
@@ -48,20 +49,12 @@
 	// Build creates a resource list from a Reader
 	//
 	// reader must contain a YAML stream (one or more YAML documents separated
-<<<<<<< HEAD
-	// by "\n---\n").
-	Update(originalReader, modifiedReader io.Reader, force bool, recreate bool) error
-
-	Build(reader io.Reader) (Result, error)
-	BuildUnstructured(reader io.Reader) (Result, error)
-=======
 	// by "\n---\n")
 	Build(reader io.Reader) (ResourceList, error)
 
 	// WaitAndGetCompletedPodPhase waits up to a timeout until a pod enters a completed phase
 	// and returns said phase (PodSucceeded or PodFailed qualify).
 	WaitAndGetCompletedPodPhase(name string, timeout time.Duration) (v1.PodPhase, error)
->>>>>>> 0d8b30f4
 }
 
 var _ Interface = (*Client)(nil)